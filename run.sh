--- conflicted
+++ resolved
@@ -1,9 +1,5 @@
 #!/bin/sh
-<<<<<<< HEAD
 python main.py -c darcy_flow/uno.ini
 python main.py -c darcy_flow/uno2.ini
 python main.py -c darcy_flow/uno3.ini
 python main.py -c darcy_flow/uno4.ini
-=======
-python main.py -c sswe/sfno.ini
->>>>>>> 3fd15c08
