import os

import torch
from torch import optim
import matplotlib.pyplot as plt

from utils import train_utils

import resource
import psutil
import gc

def using(point=""):
    usage=resource.getrusage(resource.RUSAGE_SELF)
    # you can convert that object to a dictionary 
    return f'{point}: mem (CPU python)={usage[2]/1024.0}MB; mem (CPU total)={dict(psutil.virtual_memory()._asdict())["used"] / 1024**2}MB'


if torch.cuda.is_available():
    device = 'cuda'
else:
    device = 'cpu'
print(f'Using {device}.')


def train(net, optimizer, input, target, criterion, gradient_clipping, **kwargs):
    train_horizon = kwargs.get("train_horizon", None)
    uncertainty_quantification = kwargs.get("uncertainty_quantification", None)
    optimizer.zero_grad(set_to_none=True)        
    if train_horizon is None:
        out = net(input.float())    
        loss = criterion(out, target)
    else:
        # Multi step loss
        out = net(input.float())
        multiloss = criterion(out, target[:,:,0])
        for step in range(1,train_horizon):
            if uncertainty_quantification.startswith('scoring-rule'):
                out = out.mean(axis = -1)
            out = net(out)
            multiloss += criterion(out, target[:,:,step])
        loss = multiloss/train_horizon

    loss.backward()
<<<<<<< HEAD
    
    gradient_norm = 0
    # for p in net.parameters():
    #     param_norm = p.grad.data.norm(2)
    #     gradient_norm += param_norm.item() ** 2
    # gradient_norm = gradient_norm ** 0.5
    
    torch.nn.utils.clip_grad_norm_(net.parameters(), gradient_clipping)
    
    # gradient_norm_test = 0
    # for p in net.parameters():
    #     param_norm = p.grad.detach().data.norm(2)
    #     gradient_norm_test += param_norm.item() ** 2
    # gradient_norm_test = gradient_norm_test ** 0.5
    
    
    # assert gradient_norm_test < 1.5 * gradient_clipping

=======
    gradient_norm = 0
    for p in net.parameters():
        param_norm = p.grad.detach().data.norm(2)
        gradient_norm += param_norm.item() ** 2
    gradient_norm = gradient_norm ** 0.5    
    torch.nn.utils.clip_grad_norm_(net.parameters(), gradient_clipping)
    
    gradient_norm_test = 0
    for p in net.parameters():
        param_norm = p.grad.detach().data.norm(2)
        gradient_norm_test += param_norm.item() ** 2
    gradient_norm_test = gradient_norm_test ** 0.5    
    assert gradient_norm_test < 1.5 * gradient_clipping
>>>>>>> 3fd15c08
    optimizer.step()
    loss = loss.item()

    del out

    return loss, gradient_norm

def trainer(train_loader, val_loader, directory, training_parameters, data_parameters, logging, filename_ending,
            domain_range, d_time, results_dict, world_size=None):   
    
    if device == 'cpu':
        assert not training_parameters['data_loader_pin_memory']
    
    d = len(next(iter(train_loader))[0].shape) - 2
    criterion = train_utils.get_criterion(training_parameters, domain_range, d, device)
    
    in_channels = next(iter(train_loader))[0].shape[1]
    out_channels = next(iter(train_loader))[1].shape[1]
    
    model = train_utils.setup_model(training_parameters, device, in_channels, out_channels)
<<<<<<< HEAD
        
    if training_parameters['distributed_training']:
        model = DDP(model, device_ids=[gpu_id])
    
=======
       
>>>>>>> 3fd15c08
    if training_parameters['init'] != 'default':
        train_utils.initialize_weights(model, training_parameters['init'])

    n_parameters = 0
    for parameter in model.parameters():
        n_parameters += parameter.nelement()

<<<<<<< HEAD
    train_utils.log_and_save_evaluation(n_parameters, 'NumberParameters', results_dict, logging)
    
    logging.info(f'GPU memory allocated: {torch.cuda.memory_reserved(device=device)}')
    logging.info(using('After setting up the model'))
=======
    train_utils.log_and_save_evaluation(n_parameters, 'NumberParameters', results_dict, logging)    
    logging.info(f'Memory allocated: {torch.cuda.memory_reserved(device=device)}')
>>>>>>> 3fd15c08
    
    # create your optimizer
    if training_parameters['optimizer'] == 'adam':
        optimizer = optim.Adam(model.parameters(), lr=training_parameters['learning_rate'], betas=(0.9, 0.999), weight_decay=training_parameters['weight_decay'])
    elif training_parameters['optimizer'] == 'sgd':
        optimizer = optim.SGD(model.parameters(), lr=training_parameters['learning_rate'])
    
    report_every = 1
    early_stopper = train_utils.EarlyStopper(patience=int(training_parameters['early_stopping'] / report_every), min_delta=0.0001)
    running_loss = 0
    grad_norm = 0
    
    training_loss_list = []
    validation_loss_list = []
    grad_norm_list = []
    epochs = []
            
    best_loss = torch.inf
        
    lr_schedule = training_parameters['lr_schedule']
    if lr_schedule == 'step':
        scheduler = optim.lr_scheduler.StepLR(optimizer, step_size=1, gamma=0.5)

<<<<<<< HEAD
    logging.info(f'Training starts now.')

    for epoch in range(training_parameters['n_epochs']):
        
        gc.collect()
        logging.info(using('At the start of the epoch'))
        
        if training_parameters['distributed_training']:
            dist.all_reduce(flag_tensor, op=dist.ReduceOp.SUM)
            if flag_tensor == 1:
                logging.info("Training stopped")
                break
            train_loader.sampler.set_epoch(epoch)
            
        model.train()

        for input, target in train_loader:
            # logging.info(using('At the start of the batch'))
            input = input.to(device)
            target = target.to(device)
            batch_loss, batch_grad_norm = train(model, optimizer, input, target, criterion, training_parameters['gradient_clipping'])
            running_loss += batch_loss
            grad_norm += batch_grad_norm
                    
        if lr_schedule == 'step' and early_stopper.counter > 10:
            # stepwise scheduler only happens once per epoch and only if the validation has not been going down for at least 10 epochs
            scheduler.step()
        
        # The none-main processes do not have to report anything
        if training_parameters['distributed_training'] and gpu_id != 0:
            continue
        
        if epoch % report_every == report_every - 1:
            epochs.append(epoch)
            if not training_parameters['uncertainty_quantification'].endswith('dropout'):
                model.eval()
            
            validation_loss = 0
            with torch.no_grad():
                for input, target in val_loader:
                    input = input.to(device)
                    target = target.to(device)
                    output_target = model(input)
                    validation_loss += criterion(output_target, target).item()

            validation_loss_list.append(validation_loss / report_every / len(val_loader))
            training_loss_list.append(running_loss / report_every / (len(train_loader)))
            grad_norm_list.append(grad_norm / report_every / (len(train_loader)))
            running_loss = 0.0
            grad_norm = 0
            
            if validation_loss < best_loss:
                best_loss = validation_loss
                filename = os.path.join(directory, f'Datetime_{d_time}_Loss_{filename_ending}.pt')
                
                if training_parameters['distributed_training']:
                    train_utils.checkpoint(model.module, filename)
=======
    # Additional parameters
    uncertainty_quantification = training_parameters["uncertainty_quantification"]
    if training_parameters["model"] == "SFNO":
        train_horizon = data_parameters["train_horizon"]
        autoregressive = True
    else:
        train_horizon = 1
        autoregressive = False

    # Iterate over autoregressive steps, if necessary
    for t in range(1,train_horizon+1):
        if t == 1:
            logging.info(f'Training starts now.')
            prev_epochs = 0
        else:
            logging.info(f'Training for autoregressive step {t} starts now.')
            # Save epoch state
            prev_epochs = epoch+1
            # Reset parameters
            best_loss = torch.inf
            early_stopper.counter = 0
            early_stopper.min_validation_loss = float("inf")
            scheduler.step()
            logging.info(f'Learning rate reduced to: {scheduler.get_last_lr()}')

        for epoch in range(prev_epochs, training_parameters['n_epochs']+ prev_epochs):              
            model.train()
            for input, target in train_loader:
                input = input.to(device)
                target = target.to(device)
                if training_parameters["model"] == "SFNO":
                    batch_loss, batch_grad_norm = train(model, optimizer, input, target, criterion,training_parameters['gradient_clipping'],
                                                        train_horizon = t, uncertainty_quantification = uncertainty_quantification)
>>>>>>> 3fd15c08
                else:
                    batch_loss, batch_grad_norm = train(model, optimizer, input, target, criterion, training_parameters['gradient_clipping'])
                running_loss += batch_loss
                grad_norm += batch_grad_norm
                        
            if lr_schedule == 'step' and early_stopper.counter > 5:
                # stepwise scheduler only happens once per epoch and only if the validation has not been going down for at least 10 epochs
                scheduler.step()
                logging.info(f'Learning rate reduced to: {scheduler.get_last_lr()}')
                       
            if epoch % report_every == report_every - 1:
                epochs.append(epoch)
                if not uncertainty_quantification.endswith('dropout'):
                    model.eval()
                
                validation_loss = 0
                with torch.no_grad():
                    for input, target in val_loader:
                        input = input.to(device)
                        target = target.to(device)
                        if not autoregressive:
                            out = model(input)
                            validation_loss += criterion(out, target).item()
                        else:
                            out = model(input)
                            validation_loss += criterion(out, target[:,:,0]).item() / t
                            for step in range(1,t):
                                if uncertainty_quantification.startswith('scoring-rule'):
                                    out = out.mean(axis = -1)
                                out = model(out)
                                validation_loss += criterion(out, target[:,:,step]).item() / t

                validation_loss_list.append(validation_loss / report_every / len(val_loader))
                training_loss_list.append(running_loss / report_every / (len(train_loader)))
                grad_norm_list.append(grad_norm / report_every / (len(train_loader)))
                running_loss = 0.0
                grad_norm = 0
                
                if validation_loss < best_loss:
                    best_loss = validation_loss
                    filename = os.path.join(directory, f'Datetime_{d_time}_Loss_{filename_ending}.pt')
                    train_utils.checkpoint(model, filename)

                # Early stopping
                if training_parameters['early_stopping'] and epoch > 50:
                    if early_stopper.early_stop(validation_loss):
                        logging.info(f'EP {epoch}: Early stopping')    
                        break
                        
            if epoch > report_every - 2:
                logging.info(f'[{epoch + 1:5d}] Training loss: {training_loss_list[-1]:.8f}, Validation loss: '
                            f'{validation_loss_list[-1]:.8f}, Gradient norm: {grad_norm_list[-1]:.8f}')        

<<<<<<< HEAD
    logging.info(using('After finishing all epochs'))

    # only one GPU has to report everything
    if training_parameters['distributed_training'] and gpu_id != 0:
        return model
=======
>>>>>>> 3fd15c08
    
    optimizer.zero_grad(set_to_none=True)
    train_utils.resume(model, filename)
    
    plt.plot(epochs, training_loss_list, label='training loss')
    plt.plot(epochs, validation_loss_list, label='validation loss')
    plt.legend()
    plt.yscale('log')
    plt.tight_layout()
    plt.savefig(os.path.join(directory, f'Datetime_{d_time}_Loss_{filename_ending}.png'))
    plt.plot(epochs, grad_norm_list, label='gradient norm')
    plt.legend()
    plt.yscale('log')
    plt.tight_layout()
    plt.savefig(os.path.join(directory, f'Datetime_{d_time}_analytics_{filename_ending}.png'))
    plt.clf()
    plt.close()
    
    train_utils.checkpoint(model, filename)
        
    return model, filename<|MERGE_RESOLUTION|>--- conflicted
+++ resolved
@@ -42,26 +42,7 @@
         loss = multiloss/train_horizon
 
     loss.backward()
-<<<<<<< HEAD
-    
-    gradient_norm = 0
-    # for p in net.parameters():
-    #     param_norm = p.grad.data.norm(2)
-    #     gradient_norm += param_norm.item() ** 2
-    # gradient_norm = gradient_norm ** 0.5
-    
-    torch.nn.utils.clip_grad_norm_(net.parameters(), gradient_clipping)
-    
-    # gradient_norm_test = 0
-    # for p in net.parameters():
-    #     param_norm = p.grad.detach().data.norm(2)
-    #     gradient_norm_test += param_norm.item() ** 2
-    # gradient_norm_test = gradient_norm_test ** 0.5
-    
-    
-    # assert gradient_norm_test < 1.5 * gradient_clipping
-
-=======
+
     gradient_norm = 0
     for p in net.parameters():
         param_norm = p.grad.detach().data.norm(2)
@@ -75,7 +56,7 @@
         gradient_norm_test += param_norm.item() ** 2
     gradient_norm_test = gradient_norm_test ** 0.5    
     assert gradient_norm_test < 1.5 * gradient_clipping
->>>>>>> 3fd15c08
+
     optimizer.step()
     loss = loss.item()
 
@@ -96,14 +77,10 @@
     out_channels = next(iter(train_loader))[1].shape[1]
     
     model = train_utils.setup_model(training_parameters, device, in_channels, out_channels)
-<<<<<<< HEAD
         
     if training_parameters['distributed_training']:
         model = DDP(model, device_ids=[gpu_id])
     
-=======
-       
->>>>>>> 3fd15c08
     if training_parameters['init'] != 'default':
         train_utils.initialize_weights(model, training_parameters['init'])
 
@@ -111,15 +88,11 @@
     for parameter in model.parameters():
         n_parameters += parameter.nelement()
 
-<<<<<<< HEAD
     train_utils.log_and_save_evaluation(n_parameters, 'NumberParameters', results_dict, logging)
     
     logging.info(f'GPU memory allocated: {torch.cuda.memory_reserved(device=device)}')
     logging.info(using('After setting up the model'))
-=======
-    train_utils.log_and_save_evaluation(n_parameters, 'NumberParameters', results_dict, logging)    
-    logging.info(f'Memory allocated: {torch.cuda.memory_reserved(device=device)}')
->>>>>>> 3fd15c08
+
     
     # create your optimizer
     if training_parameters['optimizer'] == 'adam':
@@ -143,65 +116,6 @@
     if lr_schedule == 'step':
         scheduler = optim.lr_scheduler.StepLR(optimizer, step_size=1, gamma=0.5)
 
-<<<<<<< HEAD
-    logging.info(f'Training starts now.')
-
-    for epoch in range(training_parameters['n_epochs']):
-        
-        gc.collect()
-        logging.info(using('At the start of the epoch'))
-        
-        if training_parameters['distributed_training']:
-            dist.all_reduce(flag_tensor, op=dist.ReduceOp.SUM)
-            if flag_tensor == 1:
-                logging.info("Training stopped")
-                break
-            train_loader.sampler.set_epoch(epoch)
-            
-        model.train()
-
-        for input, target in train_loader:
-            # logging.info(using('At the start of the batch'))
-            input = input.to(device)
-            target = target.to(device)
-            batch_loss, batch_grad_norm = train(model, optimizer, input, target, criterion, training_parameters['gradient_clipping'])
-            running_loss += batch_loss
-            grad_norm += batch_grad_norm
-                    
-        if lr_schedule == 'step' and early_stopper.counter > 10:
-            # stepwise scheduler only happens once per epoch and only if the validation has not been going down for at least 10 epochs
-            scheduler.step()
-        
-        # The none-main processes do not have to report anything
-        if training_parameters['distributed_training'] and gpu_id != 0:
-            continue
-        
-        if epoch % report_every == report_every - 1:
-            epochs.append(epoch)
-            if not training_parameters['uncertainty_quantification'].endswith('dropout'):
-                model.eval()
-            
-            validation_loss = 0
-            with torch.no_grad():
-                for input, target in val_loader:
-                    input = input.to(device)
-                    target = target.to(device)
-                    output_target = model(input)
-                    validation_loss += criterion(output_target, target).item()
-
-            validation_loss_list.append(validation_loss / report_every / len(val_loader))
-            training_loss_list.append(running_loss / report_every / (len(train_loader)))
-            grad_norm_list.append(grad_norm / report_every / (len(train_loader)))
-            running_loss = 0.0
-            grad_norm = 0
-            
-            if validation_loss < best_loss:
-                best_loss = validation_loss
-                filename = os.path.join(directory, f'Datetime_{d_time}_Loss_{filename_ending}.pt')
-                
-                if training_parameters['distributed_training']:
-                    train_utils.checkpoint(model.module, filename)
-=======
     # Additional parameters
     uncertainty_quantification = training_parameters["uncertainty_quantification"]
     if training_parameters["model"] == "SFNO":
@@ -227,7 +141,11 @@
             scheduler.step()
             logging.info(f'Learning rate reduced to: {scheduler.get_last_lr()}')
 
-        for epoch in range(prev_epochs, training_parameters['n_epochs']+ prev_epochs):              
+        for epoch in range(prev_epochs, training_parameters['n_epochs']+ prev_epochs):
+            gc.collect()
+            logging.info(using('At the start of the epoch'))
+          
+          
             model.train()
             for input, target in train_loader:
                 input = input.to(device)
@@ -235,7 +153,6 @@
                 if training_parameters["model"] == "SFNO":
                     batch_loss, batch_grad_norm = train(model, optimizer, input, target, criterion,training_parameters['gradient_clipping'],
                                                         train_horizon = t, uncertainty_quantification = uncertainty_quantification)
->>>>>>> 3fd15c08
                 else:
                     batch_loss, batch_grad_norm = train(model, optimizer, input, target, criterion, training_parameters['gradient_clipping'])
                 running_loss += batch_loss
@@ -289,15 +206,8 @@
                 logging.info(f'[{epoch + 1:5d}] Training loss: {training_loss_list[-1]:.8f}, Validation loss: '
                             f'{validation_loss_list[-1]:.8f}, Gradient norm: {grad_norm_list[-1]:.8f}')        
 
-<<<<<<< HEAD
     logging.info(using('After finishing all epochs'))
 
-    # only one GPU has to report everything
-    if training_parameters['distributed_training'] and gpu_id != 0:
-        return model
-=======
->>>>>>> 3fd15c08
-    
     optimizer.zero_grad(set_to_none=True)
     train_utils.resume(model, filename)
     
