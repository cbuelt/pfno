import numpy as np

import torch
import gc
import torch.multiprocessing as mp
from torch.utils.data import DataLoader, random_split

import pandas as pd

from time import time
import os
import sys
import datetime
import pathlib
import logging
import argparse
import configparser
import ast
import shutil

<<<<<<< HEAD
from data.datasets import DarcyFlowDataset, SWEDataset, KSDataset, ERA5Dataset
from train import trainer, using
=======
from data.datasets import DarcyFlowDataset, SWEDataset, KSDataset, ERA5Dataset, SSWEDataset
from train import trainer
>>>>>>> 3fd15c08
from utils import train_utils
from evaluate import start_evaluation

print(os.getcwd())
sys.path[0] = os.getcwd()
import utils

torch.autograd.set_detect_anomaly(False)

msg = 'Start main'

# initialize parser
parser = argparse.ArgumentParser(description=msg)
default_config = 'debug.ini'
default_config = 'sswe/sfno.ini'

parser.add_argument('-c', '--config', help='Name of the config file:', default=default_config)
parser.add_argument('-f', '--results_folder', help='Name of the results folder (only use if you only want to evaluate the models):', default=None)

args = parser.parse_args()

config_name = args.config
config = configparser.ConfigParser()
config.read(os.path.join('config', config_name))
results_path = config['META']['results_path']
experiment_name = config['META']['experiment_name']

if torch.cuda.is_available():
    device = 'cuda'
else:
    device = 'cpu'
print(f'Using {device}.')


def construct_result_dict(entry_names, data_parameters_dict, training_parameters_dict):
    results_dict = {**{key: [] for key in data_parameters_dict[0].keys()},
                    **{key: [] for key in training_parameters_dict[0].keys()}}
    for entry_name in entry_names:
        results_dict[entry_name] = []
    return results_dict

def append_results_dict(results_dict, data_parameters, training_parameters, t_training):
    for key in data_parameters.keys():
        results_dict[key].append(data_parameters[key])
    for key in training_parameters.keys():
        results_dict[key].append(training_parameters[key])
    results_dict['t_training'].append(t_training)
    
    
if __name__ == '__main__':
    d_time = datetime.datetime.now().strftime('%Y%m%d_%H%M%S_')
    directory = os.path.join(results_path, d_time + experiment_name)
    pathlib.Path(directory).mkdir(parents=True, exist_ok=True)
    shutil.copy(os.path.join('config', config_name), directory)
    print(f'Created directory {directory}')

    logging.basicConfig(filename=os.path.join(directory, 'experiment.log'), level=logging.INFO)
    logging.info('Starting the logger.')
    logging.debug(f'Directory: {directory}')
    logging.debug(f'File: {__file__}')

    logging.info(f'Using {device}.')
    
    logging.info(using(''))

    logging.info(f'############### Starting experiment with config file {config_name} ###############')

    training_parameters_dict = dict(config.items("TRAININGPARAMETERS"))
    training_parameters_dict = {key: ast.literal_eval(training_parameters_dict[key]) for key in
                                training_parameters_dict.keys()}
    # except_keys for keys that are coming as a list for each training process
    training_parameters_dict = train_utils.get_hyperparameters_combination(training_parameters_dict, 
                                                                           except_keys=['uno_out_channels', 'uno_scalings', 'uno_n_modes'])
    
    data_parameters_dict = dict(config.items("DATAPARAMETERS"))
    data_parameters_dict = {key: ast.literal_eval(data_parameters_dict[key]) for key in
                            data_parameters_dict.keys()}
    data_parameters_dict = train_utils.get_hyperparameters_combination(data_parameters_dict) # except_keys for keys that are coming as a list for each training process
    
    entry_names = ['t_training'] 
    
    results_dict = construct_result_dict(entry_names, data_parameters_dict, training_parameters_dict)

    for i, data_parameters in enumerate(data_parameters_dict):
        logging.info(f"###{i + 1} out of {len(data_parameters_dict)} data set parameter combinations ###")
        print(f'Data parameters: {data_parameters}')
        logging.info(f'Data parameters: {data_parameters}')
        
        data_dir = f"data/{data_parameters['dataset_name']}/processed/"
        if data_parameters['dataset_name'] == 'DarcyFlow':
            train_data = DarcyFlowDataset(data_dir, test = False, downscaling_factor=int(data_parameters['downscaling_factor']))
            train_data_full_res = DarcyFlowDataset(data_dir, test = False)
            test_data = DarcyFlowDataset(data_dir, test = True)
        elif data_parameters['dataset_name'] == 'SWE':
            downscaling_factor = int(data_parameters['downscaling_factor'])
            temporal_downscaling_factor = int(data_parameters['temporal_downscaling'])
            pred_horizon = data_parameters['pred_horizon']
            t_start = data_parameters['t_start']
            init_steps = data_parameters['init_steps']
            ood = data_parameters["ood"]
            
            assert 100 > temporal_downscaling_factor * (pred_horizon + t_start + init_steps)
            
            train_data = SWEDataset(data_dir, test = False, downscaling_factor=downscaling_factor, mode = "autoregressive",
                        pred_horizon=pred_horizon, t_start=t_start, init_steps=init_steps,
                        temporal_downscaling_factor=temporal_downscaling_factor, ood = ood)
            test_data = SWEDataset(data_dir, test = True, mode = "autoregressive",
                        pred_horizon=pred_horizon, t_start=t_start, init_steps=init_steps,
                        temporal_downscaling_factor=temporal_downscaling_factor, ood = ood)
            
        elif data_parameters["dataset_name"] == "KS":
            downscaling_factor = int(data_parameters['downscaling_factor'])
            temporal_downscaling_factor = int(data_parameters['temporal_downscaling'])
            pred_horizon = data_parameters['pred_horizon']
            t_start = data_parameters['t_start']
            init_steps = data_parameters['init_steps']

            assert 300 > temporal_downscaling_factor * (pred_horizon + t_start + init_steps)

            train_data = KSDataset(data_dir, test = False, downscaling_factor=downscaling_factor, mode = "autoregressive",
                        pred_horizon=pred_horizon, t_start=t_start, init_steps=init_steps,
                        temporal_downscaling_factor=temporal_downscaling_factor)
            test_data = KSDataset(data_dir, test = True, mode = "autoregressive",
                        pred_horizon=pred_horizon, t_start=t_start, init_steps=init_steps,
                        temporal_downscaling_factor=temporal_downscaling_factor)
            
        elif data_parameters["dataset_name"] == "era5":
            data_dir = f"data/{data_parameters['dataset_name']}/"
            pred_horizon = data_parameters['pred_horizon']
            init_steps = data_parameters['init_steps']
            train_data = ERA5Dataset(data_dir, var = "train", init_steps = init_steps, prediction_steps = pred_horizon)
            val_data = ERA5Dataset(data_dir, var = "val", init_steps = init_steps, prediction_steps = pred_horizon)
            test_data = ERA5Dataset(data_dir, var = "test", init_steps = init_steps, prediction_steps = pred_horizon)

<<<<<<< HEAD
        logging.info(using('After loading the datasets'))
        
        domain_range = train_data.get_domain_range()
=======
        elif data_parameters["dataset_name"] == "SSWE":
            data_dir = f"data/{data_parameters['dataset_name']}/processed/"
            pred_horizon = data_parameters['pred_horizon']
            train_data = SSWEDataset(data_dir, test = False, pred_horizon = data_parameters["train_horizon"], return_all = True)
            test_data = SSWEDataset(data_dir, test = True, pred_horizon = pred_horizon, return_all = True)

        if data_parameters["dataset_name"] != "SSWE":
            domain_range = train_data.get_domain_range()
        else:
            # Requires Longitude and quadrature weights instead of domain range
            domain_range = (train_data.get_nlon(), train_data.get_train_weights(), test_data.get_nlon(), test_data.get_eval_weights())    
>>>>>>> 3fd15c08

        if data_parameters['dataset_name'] == 'DarcyFlow':
            # Validation data on full resolution
            train_data, _ = random_split(train_data, lengths = [0.8,0.2], generator = torch.Generator().manual_seed(42))
            _, val_data = random_split(train_data_full_res, lengths = [0.8,0.2], generator = torch.Generator().manual_seed(42))
        elif data_parameters['dataset_name'] != 'ERA5':
            train_data, val_data = random_split(train_data, lengths = [0.8,0.2], generator = torch.Generator().manual_seed(42))

        for i, training_parameters in enumerate(training_parameters_dict):
            logging.info(f"###{i + 1} out of {len(training_parameters_dict)} training parameter combinations ###")
            print(f'Training parameters: {training_parameters}')
            logging.info(f'Training parameters: {training_parameters}')
            
            seed = training_parameters['seed']
            np.random.seed(seed)
            torch.manual_seed(seed)
            
            filename = f"{data_parameters['dataset_name']}_{training_parameters['model']}_{training_parameters['uncertainty_quantification']}_" + \
                       f"dropout_{training_parameters['dropout']}"
            
            batch_size = training_parameters['batch_size']
            
            train_loader = DataLoader(train_data, batch_size=batch_size, shuffle=True)
            val_loader = DataLoader(val_data, batch_size=batch_size, shuffle=True)
            test_loader = DataLoader(test_data, batch_size=batch_size, shuffle=True)
<<<<<<< HEAD
            
            logging.info(using('After creating the dataloaders'))
=======

            # Additional loader for autoregressive laplace
            if training_parameters["uncertainty_quantification"] == "laplace" and data_parameters["dataset_name"] == "SSWE":
                laplace_train = SSWEDataset(data_dir, test = False, pred_horizon = 1, return_all = False)
                laplace_train_loader = DataLoader(laplace_train, batch_size=batch_size, shuffle=True)
            else:
                laplace_train_loader = None
>>>>>>> 3fd15c08
                        
            t_0 = time()
            d_time_train = datetime.datetime.now().strftime('%Y%m%d_%H%M%S')
            model, filename = trainer(train_loader, val_loader, directory=directory, training_parameters=training_parameters,
                                        data_parameters = data_parameters,logging=logging, filename_ending=filename, d_time=d_time_train,
                                        domain_range=domain_range, results_dict=results_dict)
                        
            t_1 = time()
            t_training = np.round(t_1 - t_0, 3)
            logging.info(f'Training the model took {t_training}s.')
            t_0 = time()
            torch.cuda.empty_cache()
            t_1 = time()
            logging.info(f'Emptying the cuda cache took {np.round(t_1 - t_0, 3)}s.')
            
            eval_batch_size = max(batch_size // 4, 1)
            
            train_loader = DataLoader(train_data, batch_size=eval_batch_size, shuffle=True)
            val_loader = DataLoader(val_data, batch_size=eval_batch_size, shuffle=True)
            test_loader = DataLoader(test_data, batch_size=eval_batch_size, shuffle=True)
            
            start_evaluation(model, training_parameters, data_parameters, train_loader, val_loader, 
                            test_loader, results_dict, device, domain_range, logging, filename, laplace_train_loader=laplace_train_loader)
            append_results_dict(results_dict, data_parameters, training_parameters, t_training)
            results_pd = pd.DataFrame(results_dict)
            results_pd.T.to_csv(os.path.join(directory, 'test.csv'))
            
            logging.info(using('After validation'))
            
            del model
            torch.cuda.empty_cache()
            gc.collect()<|MERGE_RESOLUTION|>--- conflicted
+++ resolved
@@ -18,13 +18,8 @@
 import ast
 import shutil
 
-<<<<<<< HEAD
-from data.datasets import DarcyFlowDataset, SWEDataset, KSDataset, ERA5Dataset
-from train import trainer, using
-=======
 from data.datasets import DarcyFlowDataset, SWEDataset, KSDataset, ERA5Dataset, SSWEDataset
 from train import trainer
->>>>>>> 3fd15c08
 from utils import train_utils
 from evaluate import start_evaluation
 
@@ -158,24 +153,20 @@
             train_data = ERA5Dataset(data_dir, var = "train", init_steps = init_steps, prediction_steps = pred_horizon)
             val_data = ERA5Dataset(data_dir, var = "val", init_steps = init_steps, prediction_steps = pred_horizon)
             test_data = ERA5Dataset(data_dir, var = "test", init_steps = init_steps, prediction_steps = pred_horizon)
-
-<<<<<<< HEAD
-        logging.info(using('After loading the datasets'))
         
-        domain_range = train_data.get_domain_range()
-=======
         elif data_parameters["dataset_name"] == "SSWE":
             data_dir = f"data/{data_parameters['dataset_name']}/processed/"
             pred_horizon = data_parameters['pred_horizon']
             train_data = SSWEDataset(data_dir, test = False, pred_horizon = data_parameters["train_horizon"], return_all = True)
             test_data = SSWEDataset(data_dir, test = True, pred_horizon = pred_horizon, return_all = True)
+
+        logging.info(using('After loading the datasets'))
 
         if data_parameters["dataset_name"] != "SSWE":
             domain_range = train_data.get_domain_range()
         else:
             # Requires Longitude and quadrature weights instead of domain range
             domain_range = (train_data.get_nlon(), train_data.get_train_weights(), test_data.get_nlon(), test_data.get_eval_weights())    
->>>>>>> 3fd15c08
 
         if data_parameters['dataset_name'] == 'DarcyFlow':
             # Validation data on full resolution
@@ -201,19 +192,16 @@
             train_loader = DataLoader(train_data, batch_size=batch_size, shuffle=True)
             val_loader = DataLoader(val_data, batch_size=batch_size, shuffle=True)
             test_loader = DataLoader(test_data, batch_size=batch_size, shuffle=True)
-<<<<<<< HEAD
-            
-            logging.info(using('After creating the dataloaders'))
-=======
-
+            
             # Additional loader for autoregressive laplace
             if training_parameters["uncertainty_quantification"] == "laplace" and data_parameters["dataset_name"] == "SSWE":
                 laplace_train = SSWEDataset(data_dir, test = False, pred_horizon = 1, return_all = False)
                 laplace_train_loader = DataLoader(laplace_train, batch_size=batch_size, shuffle=True)
             else:
                 laplace_train_loader = None
->>>>>>> 3fd15c08
                         
+            logging.info(using('After creating the dataloaders'))
+
             t_0 = time()
             d_time_train = datetime.datetime.now().strftime('%Y%m%d_%H%M%S')
             model, filename = trainer(train_loader, val_loader, directory=directory, training_parameters=training_parameters,
